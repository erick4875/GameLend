--- conflicted
+++ resolved
@@ -1,9 +1,5 @@
 [versions]
-<<<<<<< HEAD
-agp = "8.9.0"
-=======
 agp = "8.9.2"
->>>>>>> e4f75417
 junit = "4.13.2"
 junitVersion = "1.2.1"
 espressoCore = "3.6.1"
